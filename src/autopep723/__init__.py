--- conflicted
+++ resolved
@@ -255,13 +255,6 @@
 
     return parser
 
-<<<<<<< HEAD
-    # If first argument is not a subcommand, treat it as script to run
-    if len(sys.argv) >= 2 and sys.argv[1] not in ["check", "upgrade", "--help", "--version", "-h"]:
-        # Default behavior: run script
-        script_path = Path(sys.argv[1])
-=======
->>>>>>> b8747658
 
 def handle_default_run(script_path: Path) -> None:
     """Handle the default run behavior for a script."""
@@ -278,10 +271,6 @@
     if script_path.suffix != ".py":
         console.print(f"[yellow]Warning: '{script_path}' does not have a .py extension.[/yellow]")
 
-<<<<<<< HEAD
-        if script_path.suffix != ".py":
-            console.print(f"[yellow]Warning: '{script_path}' does not have a .py extension.[/yellow]")
-=======
     # Check for existing PEP 723 metadata
     if has_pep723_metadata(script_path):
         console.print("[blue]Script already has PEP 723 metadata. Using existing dependencies.[/blue]")
@@ -289,7 +278,6 @@
     else:
         # Analyze imports and run with detected dependencies
         dependencies = get_third_party_imports(script_path)
->>>>>>> b8747658
 
         if dependencies:
             console.print(f"[blue]Detected dependencies:[/blue] {', '.join(dependencies)}")
